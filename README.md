# EIPs [![Gitter](https://badges.gitter.im/Join%20Chat.svg)](https://gitter.im/ethereum/EIPs?utm_source=badge&utm_medium=badge&utm_campaign=pr-badge)
Ethereum Improvement Proposals (EIPs) describe standards for the Ethereum platform, including core protocol specifications, client APIs, and contract standards.

# Contributing
First review [EIP-1](EIPS/eip-1.md). Then clone the repository and add your EIP to it. There is a [template EIP here](eip-X.md). Then submit a Pull Request to Ethereum's [EIPs repository](https://github.com/ethereum/EIPs).

# EIP status terms
* **Draft** - an EIP that is open for consideration
* **Accepted** - an EIP that is planned for immediate adoption, i.e. expected to be included in the next hard fork (for Core/Consensus layer EIPs).
* **Final** - an EIP that has been adopted in a previous hard fork (for Core/Consensus layer EIPs).
* **Deferred** - an EIP that is not being considered for immediate adoption. May be reconsidered in the future for a subsequent hard fork.

# Accepted EIPs (planned for adoption)
| Number                                                  |Title                                                                                | Author                | Layer       | Status    |
| ------------------------------------------------------- | ----------------------------------------------------------------------------------- | --------------------  | ------------| ----------|
| [100](https://github.com/ethereum/EIPs/issues/100)      | Change difficulty adjustment to target mean block time including uncles	            | Vitalik Buterin       | Core        | Accepted  |
| [140](https://github.com/ethereum/EIPs/pull/206)        | REVERT instruction in the Ethereum Virtual Machine                                  | Beregszaszi, Mushegian| Core        | Accepted  |
| [196](https://github.com/ethereum/EIPs/pull/213)        | Precompiled contracts for addition and scalar multiplication on the elliptic curve alt_bn128 | Reitwiessner | Core        | Accepted  |
| [197](https://github.com/ethereum/EIPs/pull/212)        | Precompiled contracts for optimal Ate pairing check on the elliptic curve alt_bn128 | Buterin, Reitwiessner | Core        | Accepted  |
| [198](https://github.com/ethereum/EIPs/pull/198)        | Precompiled contract for bigint modular exponentiation				                      | Vitalik Buterin       | Core        | Accepted  |
| [211](https://github.com/ethereum/EIPs/pull/211)        | New opcodes: RETURNDATASIZE and RETURNDATACOPY                                      | Christian Reitwiessner| Core        | Accepted  |
| [214](https://github.com/ethereum/EIPs/pull/214)        | New opcode STATICCALL                                                               | Buterin, Reitwiessner | Core        | Accepted  |
<<<<<<< HEAD
| [649](https://github.com/ethereum/EIPs/pull/669)        | Metropolis Difficulty Bomb Delay and Issuance Reduction                             | Schoedon, Buterin     | Core        | Draft     |
=======
| [658](https://github.com/ethereum/EIPs/pull/658)        | Embedding transaction return data in receipts                                       | Nick Johnson          | Core        | Accepted  |
>>>>>>> c52a3f13

# Deferred EIPs (adoption postponed)
| Number                                                  |Title                                                                                | Author                | Layer       | Status    |
| ------------------------------------------------------- | ----------------------------------------------------------------------------------- | --------------------  | ------------| ----------|
| [86](https://github.com/ethereum/EIPs/pull/208)         | Abstraction of transaction origin and signature                                     | Vitalik Buterin       | Core        | Deferred  |
| [96](https://github.com/ethereum/EIPs/pull/210)         | Blockhash refactoring                                                               | Vitalik Buterin       | Core        | Deferred  |

# Finalized EIPs (standards that have been adopted)
| Number                                                  |Title                                                        | Author          | Layer       | Status  |
| ------------------------------------------------------- | ----------------------------------------------------------- | ----------------| ------------| --------|
| [2](EIPS/eip-2.md)                               | Homestead Hard-fork Changes                                 | Vitalik Buterin | Core        | Final   |
| [6](EIPS/eip-6.md)                                      | Renaming Suicide Opcode                                     | Hudson Jameson  | Interface   | Final   |
| [7](EIPS/eip-7.md)                                      | DELEGATECALL                                                | Vitalik Buterin | Core        | Final   |
| [8](EIPS/eip-8.md)                                      | devp2p Forward Compatibility Requirements for Homestead     | Felix Lange     | Networking  | Final   |
| [141](EIPS/eip-141.md)                                  | Designated invalid EVM instruction                          | Alex Beregsazszi| Core        | Final   |
| [150](https://github.com/ethereum/EIPs/issues/150)      | Gas cost changes for IO-heavy operations                    | Vitalik Buterin | Core        | Final   |
| [155](https://github.com/ethereum/EIPs/issues/155)      | Simple replay attack protection                             | Vitalik Buterin | Core        | Final   |
| [160](https://github.com/ethereum/EIPs/issues/160)      | EXP cost increase                                           | Vitalik Buterin | Core        | Final   |
| [161](https://github.com/ethereum/EIPs/issues/161)      | State trie clearing (invariant-preserving alternative)      | Gavin Wood      | Core        | Final   |
| [170](https://github.com/ethereum/EIPs/issues/170)      | Contract code size limit                                    | Vitalik Buterin | Core        | Final   |<|MERGE_RESOLUTION|>--- conflicted
+++ resolved
@@ -20,11 +20,8 @@
 | [198](https://github.com/ethereum/EIPs/pull/198)        | Precompiled contract for bigint modular exponentiation				                      | Vitalik Buterin       | Core        | Accepted  |
 | [211](https://github.com/ethereum/EIPs/pull/211)        | New opcodes: RETURNDATASIZE and RETURNDATACOPY                                      | Christian Reitwiessner| Core        | Accepted  |
 | [214](https://github.com/ethereum/EIPs/pull/214)        | New opcode STATICCALL                                                               | Buterin, Reitwiessner | Core        | Accepted  |
-<<<<<<< HEAD
-| [649](https://github.com/ethereum/EIPs/pull/669)        | Metropolis Difficulty Bomb Delay and Issuance Reduction                             | Schoedon, Buterin     | Core        | Draft     |
-=======
+| [649](https://github.com/ethereum/EIPs/pull/669)        | Metropolis Difficulty Bomb Delay and Issuance Reduction                             | Schoedon, Buterin     | Core        | Accepted  |
 | [658](https://github.com/ethereum/EIPs/pull/658)        | Embedding transaction return data in receipts                                       | Nick Johnson          | Core        | Accepted  |
->>>>>>> c52a3f13
 
 # Deferred EIPs (adoption postponed)
 | Number                                                  |Title                                                                                | Author                | Layer       | Status    |
